--- conflicted
+++ resolved
@@ -41,11 +41,7 @@
         episode_length=1000,
         no_grad=True,
         stochastic_init=False,
-<<<<<<< HEAD
-        MM_caching_frequency=1,
-=======
         MM_caching_frequency=16,
->>>>>>> 30d66679
         early_termination=True,
     ):
         num_obs = 11
@@ -80,13 +76,7 @@
         # -----------------------
         # set up Usd renderer
         if self.visualize:
-<<<<<<< HEAD
-            self.stage = Usd.Stage.CreateNew(
-                "outputs/" + "Hopper_" + str(self.num_envs) + ".usd"
-            )
-=======
             self.stage = Usd.Stage.CreateNew("outputs/" + "Hopper_" + str(self.num_envs) + ".usd")
->>>>>>> 30d66679
 
             self.renderer = df.render.UsdRenderer(self.model, self.stage)
             self.renderer.draw_points = True
@@ -106,21 +96,6 @@
         self.num_joint_q = 6
         self.num_joint_qd = 6
 
-<<<<<<< HEAD
-        self.x_unit_tensor = tu.to_torch(
-            [1, 0, 0], dtype=torch.float, device=self.device, requires_grad=False
-        ).repeat((self.num_envs, 1))
-        self.y_unit_tensor = tu.to_torch(
-            [0, 1, 0], dtype=torch.float, device=self.device, requires_grad=False
-        ).repeat((self.num_envs, 1))
-        self.z_unit_tensor = tu.to_torch(
-            [0, 0, 1], dtype=torch.float, device=self.device, requires_grad=False
-        ).repeat((self.num_envs, 1))
-
-        self.start_rotation = torch.tensor(
-            [0.0], device=self.device, requires_grad=False
-        )
-=======
         self.x_unit_tensor = tu.to_torch([1, 0, 0], dtype=torch.float, device=self.device, requires_grad=False).repeat(
             (self.num_envs, 1)
         )
@@ -132,7 +107,6 @@
         )
 
         self.start_rotation = torch.tensor([0.0], device=self.device, requires_grad=False)
->>>>>>> 30d66679
 
         # initialize some data used later on
         # todo - switch to z-up
@@ -174,17 +148,8 @@
             self.start_pos.append([0.0, start_height])
 
             # set joint targets to rest pose in mjcf
-<<<<<<< HEAD
-            self.builder.joint_q[
-                i * self.num_joint_q + 3 : i * self.num_joint_q + 6
-            ] = [0.0, 0.0, 0.0]
-            self.builder.joint_target[
-                i * self.num_joint_q + 3 : i * self.num_joint_q + 6
-            ] = [0.0, 0.0, 0.0, 0.0]
-=======
             self.builder.joint_q[i * self.num_joint_q + 3 : i * self.num_joint_q + 6] = [0.0, 0.0, 0.0]
             self.builder.joint_target[i * self.num_joint_q + 3 : i * self.num_joint_q + 6] = [0.0, 0.0, 0.0, 0.0]
->>>>>>> 30d66679
 
         self.start_pos = tu.to_torch(self.start_pos, device=self.device)
         self.start_joint_q = tu.to_torch(self.start_joint_q, device=self.device)
@@ -227,29 +192,18 @@
 
         self.actions = actions.clone()
 
-<<<<<<< HEAD
-        self.state.joint_act.view(self.num_envs, -1)[:, 3:] = (
-            actions * self.action_strength
-        )
-
-        self.state = self.integrator.forward(
-=======
         self.state.joint_act.view(self.num_envs, -1)[:, 3:] = actions * self.action_strength
 
         next_state = self.integrator.forward(
->>>>>>> 30d66679
             self.model,
             self.state,
             self.sim_dt,
             self.sim_substeps,
             self.MM_caching_frequency,
         )
-<<<<<<< HEAD
-=======
         contacts_changed = next_state.body_f_s.clone().any(dim=1) != self.state.body_f_s.clone().any(dim=1)
         contacts_changed = contacts_changed.view(self.num_envs, -1).any(dim=1)
         self.state = next_state
->>>>>>> 30d66679
         self.sim_time += self.sim_dt
 
         self.reset_buf = torch.zeros_like(self.reset_buf)
@@ -268,11 +222,8 @@
                 "obs_before_reset": self.obs_buf_before_reset,
                 "episode_end": self.termination_buf,
             }
-<<<<<<< HEAD
-=======
 
         self.extras["contacts_changed"] = contacts_changed
->>>>>>> 30d66679
 
         if len(env_ids) > 0:
             self.reset(env_ids)
@@ -294,38 +245,16 @@
             self.state.joint_qd = self.state.joint_qd.clone()
 
             # fixed start state
-<<<<<<< HEAD
-            self.state.joint_q.view(self.num_envs, -1)[env_ids, 0:2] = self.start_pos[
-                env_ids, :
-            ].clone()
-            self.state.joint_q.view(self.num_envs, -1)[
-                env_ids, 2
-            ] = self.start_rotation.clone()
-            self.state.joint_q.view(self.num_envs, -1)[
-                env_ids, 3:
-            ] = self.start_joint_q.clone()
-            self.state.joint_qd.view(self.num_envs, -1)[env_ids, :] = 0.0
-            # setting to mid-jump state
-            self.state.joint_qd.view(self.num_envs, -1)[env_ids, 0] = 5.0  # x vel
-            self.state.joint_qd.view(self.num_envs, -1)[env_ids, 1] = 1.0  # z vel
-=======
             self.state.joint_q.view(self.num_envs, -1)[env_ids, 0:2] = self.start_pos[env_ids, :].clone()
             self.state.joint_q.view(self.num_envs, -1)[env_ids, 2] = self.start_rotation.clone()
             self.state.joint_q.view(self.num_envs, -1)[env_ids, 3:] = self.start_joint_q.clone()
             self.state.joint_qd.view(self.num_envs, -1)[env_ids, :] = 0.0
->>>>>>> 30d66679
 
             # randomization
             if self.stochastic_init:
                 self.state.joint_q.view(self.num_envs, -1)[env_ids, 0:2] = (
                     self.state.joint_q.view(self.num_envs, -1)[env_ids, 0:2]
-<<<<<<< HEAD
-                    + 0.05
-                    * (torch.rand(size=(len(env_ids), 2), device=self.device) - 0.5)
-                    * 2.0
-=======
                     + 0.05 * (torch.rand(size=(len(env_ids), 2), device=self.device) - 0.5) * 2.0
->>>>>>> 30d66679
                 )
                 self.state.joint_q.view(self.num_envs, -1)[env_ids, 2] = (
                     torch.rand(len(env_ids), device=self.device) - 0.5
@@ -343,18 +272,7 @@
                     * 2.0
                 )
                 self.state.joint_qd.view(self.num_envs, -1)[env_ids, :] = (
-<<<<<<< HEAD
-                    0.05
-                    * (
-                        torch.rand(
-                            size=(len(env_ids), self.num_joint_qd), device=self.device
-                        )
-                        - 0.5
-                    )
-                    * 2.0
-=======
                     0.05 * (torch.rand(size=(len(env_ids), self.num_joint_qd), device=self.device) - 0.5) * 2.0
->>>>>>> 30d66679
                 )
 
             # clear action
@@ -424,35 +342,15 @@
             self.termination_height + self.termination_height_tolerance
         )
         height_reward = torch.clip(height_diff, -1.0, 0.3)
-<<<<<<< HEAD
-        height_reward = torch.where(
-            height_reward < 0.0, -200.0 * height_reward * height_reward, height_reward
-        )
-        height_reward = torch.where(
-            height_reward > 0.0, self.height_rew_scale * height_reward, height_reward
-        )
-
-        angle_reward = 1.0 * (
-            -self.obs_buf[:, 1] ** 2 / (self.termination_angle**2) + 1.0
-        )
-=======
         height_reward = torch.where(height_reward < 0.0, -200.0 * height_reward * height_reward, height_reward)
         height_reward = torch.where(height_reward > 0.0, self.height_rew_scale * height_reward, height_reward)
 
         angle_reward = 1.0 * (-self.obs_buf[:, 1] ** 2 / (self.termination_angle**2) + 1.0)
->>>>>>> 30d66679
 
         progress_reward = self.obs_buf[:, 5]
 
         self.rew_buf = (
-<<<<<<< HEAD
-            progress_reward
-            + height_reward
-            + angle_reward
-            + torch.sum(self.actions**2, dim=-1) * self.action_penalty
-=======
             progress_reward + height_reward + angle_reward + torch.sum(self.actions**2, dim=-1) * self.action_penalty
->>>>>>> 30d66679
         )
 
         # reset agents
