# Copyright (c) 2022 NVIDIA CORPORATION.  All rights reserved.
# NVIDIA CORPORATION and its licensors retain all intellectual property
# and proprietary rights in and to this software, related documentation
# and any modifications thereto.  Any use, reproduction, disclosure or
# distribution of this software and related documentation without an express
# license agreement from NVIDIA CORPORATION is strictly prohibited.

import math
import os
import sys

import torch

from .dflex_env import DFlexEnv

sys.path.insert(0, os.path.abspath(os.path.join(os.path.dirname(__file__), "..")))

import dflex as df

import numpy as np

np.set_printoptions(precision=5, linewidth=256, suppress=True)

try:
    from pxr import Usd
except ModuleNotFoundError:
    print("No pxr package")

from shac.utils import load_utils as lu
from shac.utils import torch_utils as tu


class CartPoleSwingUpEnv(DFlexEnv):
    """ "
    The real state of the system is [x, x_dot, theta, theta_dot]
        where x is position on slide and theta is angle of the pendulum.
        theta=0 is pendulum pointing upwards
    The observations are [x, x_dot, sin(theta), cos(theta), theta_dot]
    The actions are [x_ddot]
    """

    def __init__(
        self,
        render=False,
        device="cuda:0",
        num_envs=1024,
        seed=0,
        episode_length=240,
        no_grad=True,
        stochastic_init=False,
        MM_caching_frequency=1,
        early_termination=False,
<<<<<<< HEAD
        start_state=[0.0, 0.0, 0.0, 0.0],
=======
        stage_path=None,
>>>>>>> 30d66679
    ):
        num_obs = 5
        num_act = 1

        super(CartPoleSwingUpEnv, self).__init__(
            num_envs,
            num_obs,
            num_act,
            episode_length,
            MM_caching_frequency,
            seed,
            no_grad,
            render,
            device,
        )

        self.start_state = np.array(start_state)
        assert self.start_state.shape[0] == 4, self.start_state

        self.stochastic_init = stochastic_init
        self.early_termination = early_termination
        self.init_sim()

        # action parameters
        self.action_strength = 1000.0

        # loss related
        self.pole_angle_penalty = 1.0
        self.pole_velocity_penalty = 0.1

        self.cart_position_penalty = 0.05
        self.cart_velocity_penalty = 0.1

        self.cart_action_penalty = 0.0

        # -----------------------
        # set up Usd renderer
        if self.visualize:
            if stage_path is None:
                stage_path = self.__class__.__name__
            filename = os.path.join("outputs", "{:}_{:}.usd".format(stage_path, self.num_envs))
            self.stage = Usd.Stage.CreateNew(filename)
            self.renderer = df.render.UsdRenderer(self.model, self.stage)
            self.renderer.draw_points = True
            self.renderer.draw_springs = True
            self.renderer.draw_shapes = True
            self.render_time = 0.0

    def init_sim(self):
        self.builder = df.sim.ModelBuilder()

        self.dt = 1.0 / 60.0
        self.sim_substeps = 4
        self.sim_dt = self.dt

        if self.visualize:
            self.env_dist = 1.0
        else:
            self.env_dist = 0.0

        self.num_joint_q = 2
        self.num_joint_qd = 2

        asset_folder = os.path.join(os.path.dirname(__file__), "assets")
        cartpole_filename = "cartpole.urdf"
        for i in range(self.num_environments):
            lu.urdf_load(
                self.builder,
                os.path.join(asset_folder, cartpole_filename),
                df.transform(
                    (0.0, 2.5, 0.0 + self.env_dist * i),
                    df.quat_from_axis_angle((1.0, 0.0, 0.0), -math.pi * 0.5),
                ),
                floating=False,
                armature=0.1,
                stiffness=0.0,
                damping=0.0,
                shape_ke=1e4,
                shape_kd=1e4,
                shape_kf=1e2,
                shape_mu=0.5,
                limit_ke=1e2,
                limit_kd=1.0,
            )
            self.builder.joint_q[i * self.num_joint_q] = self.start_state[0]
            self.builder.joint_q[i * self.num_joint_q + 1] = self.start_state[1]
            self.builder.joint_qd[i * self.num_joint_q] = self.start_state[2]
            self.builder.joint_qd[i * self.num_joint_q + 1] = self.start_state[3]

        self.model = self.builder.finalize(self.device)
        self.model.ground = False
        self.model.gravity = torch.tensor((0.0, -9.81, 0.0), dtype=torch.float, device=self.device)

        self.integrator = df.sim.SemiImplicitIntegrator()

        self.state = self.model.state()
        self.start_joint_q = self.state.joint_q.clone()
        self.start_joint_qd = self.state.joint_qd.clone()

    def render(self, mode="human"):
        if self.visualize:
            self.render_time += self.dt
            self.renderer.update(self.state, self.render_time)
            if self.num_frames == 40:
                try:
                    self.stage.Save()
                except:
                    print("USD save error")
                self.num_frames -= 40

    def step(self, actions):
        with df.ScopedTimer("simulate", active=False, detailed=False):
            actions = actions.view((self.num_envs, self.num_actions))

            actions = torch.clip(actions, -1.0, 1.0)
            self.actions = actions

            self.state.joint_act.view(self.num_envs, -1)[:, 0:1] = actions * self.action_strength

            self.state = self.integrator.forward(
                self.model,
                self.state,
                self.sim_dt,
                self.sim_substeps,
                self.MM_caching_frequency,
            )
            self.sim_time += self.sim_dt

        self.reset_buf = torch.zeros_like(self.reset_buf)

        self.progress_buf += 1
        self.num_frames += 1

        self.calculateObservations()
        self.calculateReward()

        if self.no_grad == False:
            self.obs_buf_before_reset = self.obs_buf.clone()
            self.extras = {
                "obs_before_reset": self.obs_buf_before_reset,
                "episode_end": self.termination_buf,
            }

        env_ids = self.reset_buf.nonzero(as_tuple=False).squeeze(-1)

        # self.obs_buf_before_reset = self.obs_buf.clone()

        with df.ScopedTimer("reset", active=False, detailed=False):
            if len(env_ids) > 0:
                self.reset(env_ids)

        with df.ScopedTimer("render", active=False, detailed=False):
            self.render()

        # self.extras = {'obs_before_reset': self.obs_buf_before_reset}

        return self.obs_buf, self.rew_buf, self.reset_buf, self.extras

    def reset(self, env_ids=None, force_reset=True):
        if env_ids is None:
            if force_reset == True:
                env_ids = torch.arange(self.num_envs, dtype=torch.long, device=self.device)

        if env_ids is not None:
            # fixed start state
            self.state.joint_q = self.state.joint_q.clone()
            self.state.joint_qd = self.state.joint_qd.clone()
            self.state.joint_q.view(self.num_envs, -1)[env_ids, :] = self.start_joint_q.view(-1, self.num_joint_q)[
                env_ids, :
            ].clone()
            self.state.joint_qd.view(self.num_envs, -1)[env_ids, :] = self.start_joint_qd.view(-1, self.num_joint_qd)[
                env_ids, :
            ].clone()

            if self.stochastic_init:
                self.state.joint_q.view(self.num_envs, -1)[env_ids, :] = self.state.joint_q.view(self.num_envs, -1)[
                    env_ids, :
                ] + np.pi * (torch.rand(size=(len(env_ids), self.num_joint_q), device=self.device) - 0.5)

                self.state.joint_qd.view(self.num_envs, -1)[env_ids, :] = self.state.joint_qd.view(self.num_envs, -1)[
                    env_ids, :
                ] + 0.5 * (torch.rand(size=(len(env_ids), self.num_joint_qd), device=self.device) - 0.5)

            self.progress_buf[env_ids] = 0

            self.calculateObservations()

        return self.obs_buf

    """
    cut off the gradient from the current state to previous states
    """

    def clear_grad(self):
        with torch.no_grad():  # TODO: check with Miles
            current_joint_q = self.state.joint_q.clone()
            current_joint_qd = self.state.joint_qd.clone()
            current_joint_act = self.state.joint_act.clone()
            self.state = self.model.state()
            self.state.joint_q = current_joint_q
            self.state.joint_qd = current_joint_qd
            self.state.joint_act = current_joint_act

    """
    This function starts collecting a new trajectory from the current states but cut off the computation graph to the previous states.
    It has to be called every time the algorithm starts an episode and return the observation vectors
    """

    def initialize_trajectory(self):
        self.clear_grad()
        self.calculateObservations()
        return self.obs_buf

    def calculateObservations(self):
        x = self.state.joint_q.view(self.num_envs, -1)[:, 0:1]
        theta = self.state.joint_q.view(self.num_envs, -1)[:, 1:]
        xdot = self.state.joint_qd.view(self.num_envs, -1)[:, 0:1]
        theta_dot = self.state.joint_qd.view(self.num_envs, -1)[:, 1:]

        # observations: [x, xdot, sin(theta), cos(theta), theta_dot]
        self.obs_buf = torch.cat([x, xdot, torch.sin(theta), torch.cos(theta), theta_dot], dim=-1)

    def calculateReward(self):
        x = self.state.joint_q.view(self.num_envs, -1)[:, 0]
        theta = tu.normalize_angle(self.state.joint_q.view(self.num_envs, -1)[:, 1])
        xdot = self.state.joint_qd.view(self.num_envs, -1)[:, 0]
        theta_dot = self.state.joint_qd.view(self.num_envs, -1)[:, 1]
        pole_angle_penalty = -torch.pow(theta, 2.0) * self.pole_angle_penalty

        self.rew_buf = (
            pole_angle_penalty
            - torch.pow(theta_dot, 2.0) * self.pole_velocity_penalty
            - torch.pow(x, 2.0) * self.cart_position_penalty
            - torch.pow(xdot, 2.0) * self.cart_velocity_penalty
            - torch.sum(self.actions**2, dim=-1) * self.cart_action_penalty
        )

        # reset agents
        self.reset_buf = torch.where(
            self.progress_buf > self.episode_length - 1,
            torch.ones_like(self.reset_buf),
            self.reset_buf,
        )<|MERGE_RESOLUTION|>--- conflicted
+++ resolved
@@ -50,11 +50,7 @@
         stochastic_init=False,
         MM_caching_frequency=1,
         early_termination=False,
-<<<<<<< HEAD
         start_state=[0.0, 0.0, 0.0, 0.0],
-=======
-        stage_path=None,
->>>>>>> 30d66679
     ):
         num_obs = 5
         num_act = 1
