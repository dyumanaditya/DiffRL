# Copyright (c) 2022 NVIDIA CORPORATION.  All rights reserved.
# NVIDIA CORPORATION and its licensors retain all intellectual property
# and proprietary rights in and to this software, related documentation
# and any modifications thereto.  Any use, reproduction, disclosure or
# distribution of this software and related documentation without an express
# license agreement from NVIDIA CORPORATION is strictly prohibited.

# Adaptive Horizon Actor Critic (AHAC) is an alteration of SHAC. Instead
# of rolling out all envs in parallel for a fixed horizon, this attempts
# to rollout each env until it needs to be truncated. This can be viewed
# as an asynchronus rollout scheme where the gradients flowing back from
# each env are truncated independently from the others.

# NOTE: Currently plagued with tech issues that don't let us do this efficiently.
# Still sorting that out and possible might never happen :(

import sys, os

from torch.nn.utils.clip_grad import clip_grad_norm_

project_dir = os.path.abspath(os.path.join(os.path.dirname(__file__), ".."))
sys.path.append(project_dir)

import time
import copy
from tensorboardX import SummaryWriter
from omegaconf import DictConfig
from hydra.utils import instantiate
from typing import Optional, List, Tuple

from shac.utils.common import *
import shac.utils.torch_utils as tu
from shac.utils.running_mean_std import RunningMeanStd
from shac.utils.dataset import CriticDataset, QCriticDataset
from shac.utils.time_report import TimeReport
from shac.utils.average_meter import AverageMeter


class AHAC:
    def __init__(
        self,
        env_config: DictConfig,
        actor_config: DictConfig,
        critic_config: DictConfig,
        steps_min: int,  # minimum horizon
        steps_num: int,  # maximum horizon
        max_epochs: int,  # number of short rollouts to do (i.e. epochs)
        train: bool,  # if False, we only eval the policy
        logdir: str,
        grad_norm: Optional[float] = None,  # clip actor and ciritc grad norms
        critic_grad_norm: Optional[float] = None,
        contact_threshold: float = 1e9,  # for cutting horizons
        accumulate_jacobians: bool = False,  # if true clip gradients by accumulation
        actor_lr: float = 2e-3,
        critic_lr: float = 2e-3,
        betas: Tuple[float, float] = (0.7, 0.95),
        lr_schedule: str = "linear",
        gamma: float = 0.99,
        lam: float = 0.95,
        rew_scale: float = 1.0,
        obs_rms: bool = False,
        ret_rms: bool = False,
        critic_iterations: int = 16,
        critic_batches: int = 4,
        critic_method: str = "one-step",
        target_critic_alpha: float = 0.4,
        save_interval: int = 500,  # how often to save policy
        stochastic_eval: bool = False,  # Whether to use stochastic actor in eval
        score_keys: List[str] = [],
        eval_runs: int = 12,
        log_jacobians: bool = False,  # expensive and messes up wandb
        device: str = "cuda",
        min_horizon: int = 8,
        min_horizon_alpha: float = 1.0,
    ):
        # sanity check parameters
        assert steps_num > steps_min > 0
        assert max_epochs > 0
        assert actor_lr > 0
        assert critic_lr >= 0
        assert lr_schedule in ["linear", "constant"]
        assert 0 < gamma <= 1
        assert 0 < lam <= 1
        assert rew_scale > 0.0
        assert critic_iterations > 0
        assert critic_batches > 0
        assert critic_method in ["one-step", "td-lambda"]
        assert 0 < target_critic_alpha <= 1.0
        assert save_interval > 0
        assert eval_runs >= 0

        # Create environment
        self.env = instantiate(env_config, logdir=logdir)
        print("num_envs = ", self.env.num_envs)
        print("num_actions = ", self.env.num_actions)
        print("num_obs = ", self.env.num_obs)

        self.num_envs = self.env.num_envs
        self.num_obs = self.env.num_obs
        self.num_actions = self.env.num_actions
        self.max_episode_length = self.env.episode_length
        self.device = torch.device(device)

        self.steps_min = steps_min
        self.steps_num = steps_num
        self.contact_th = contact_threshold
        self.max_epochs = max_epochs
        self.actor_lr = actor_lr
        self.critic_lr = critic_lr
        self.lr_schedule = lr_schedule

        self.gamma = gamma
        self.lam = lam
        self.rew_scale = rew_scale
        self.min_horizon = torch.tensor(min_horizon, device=self.device, dtype=torch.float32)
        self.min_horizon_alpha = torch.tensor(min_horizon_alpha, device=self.device, dtype=torch.float32, requires_grad=True)

        self.critic_method = critic_method
        self.critic_iterations = critic_iterations
        self.critic_batches = critic_batches
        self.target_critic_alpha = target_critic_alpha

        self.obs_rms = None
        if obs_rms:
            self.obs_rms = RunningMeanStd(shape=(self.num_obs), device=self.device)

        self.ret_rms = None
        if ret_rms:
            self.ret_rms = RunningMeanStd(shape=(), device=self.device)

        env_name = self.env.__class__.__name__
        self.name = self.__class__.__name__ + "_" + env_name

        self.grad_norm = grad_norm
        self.critic_grad_norm = critic_grad_norm
        self.stochastic_evaluation = stochastic_eval
        self.save_interval = save_interval

        if train:
            self.log_dir = logdir
            os.makedirs(self.log_dir, exist_ok=True)
            self.writer = SummaryWriter(os.path.join(self.log_dir, "log"))

        # Create actor and critic
        self.actor = instantiate(
            actor_config,
            obs_dim=self.num_obs,
            action_dim=self.num_actions,
            device=self.device,
        )

        self.critic = instantiate(
            critic_config,
            obs_dim=self.num_obs,
            device=self.device,
        )

        self.all_params = list(self.actor.parameters()) + [self.min_horizon_alpha] + list(self.critic.parameters())
        self.target_critic = copy.deepcopy(self.critic)

        # for logging purposes
        self.jac_buffer = []
        self.jacs = []
        self.cfs = []
        self.early_terms = []
        self.conatct_truncs = []
        self.horizon_truncs = []
        self.episode_ends = []
        self.episode = 0

        if train:
            self.save("init_policy")

        # initialize optimizers
        self.actor_optimizer = torch.optim.Adam(
            list(self.actor.parameters()) + [self.min_horizon_alpha],
            self.actor_lr,
            betas,
        )
        self.critic_optimizer = torch.optim.Adam(
            self.critic.parameters(),
            self.critic_lr,
            betas,
        )

        # replay buffer
        self.obs_buf = torch.zeros(
            (self.steps_num, self.num_envs, self.num_obs),
            dtype=torch.float32,
            device=self.device,
        )
        self.rew_buf = torch.zeros(
            (self.steps_num, self.num_envs), dtype=torch.float32, device=self.device
        )
        self.done_mask = torch.zeros(
            (self.steps_num, self.num_envs), dtype=torch.float32, device=self.device
        )
        self.next_values = torch.zeros(
            (self.steps_num, self.num_envs), dtype=torch.float32, device=self.device
        )
        self.target_values = torch.zeros(
            (self.steps_num, self.num_envs), dtype=torch.float32, device=self.device
        )
        self.ret = torch.zeros((self.num_envs), dtype=torch.float32, device=self.device)

        # counting variables
        self.iter_count = 0
        self.step_count = 0

        # loss variables
        self.episode_length_his = []
        self.episode_loss_his = []
        self.episode_discounted_loss_his = []
        self.episode_loss = torch.zeros(
            self.num_envs, dtype=torch.float32, device=self.device
        )
        self.episode_discounted_loss = torch.zeros(
            self.num_envs, dtype=torch.float32, device=self.device
        )
        self.episode_gamma = torch.ones(
            self.num_envs, dtype=torch.float32, device=self.device
        )
        self.best_policy_loss = np.inf
        self.actor_loss = np.inf
        self.value_loss = np.inf
        self.grad_norm_before_clip = np.inf
        self.grad_norm_after_clip = np.inf
        self.early_termination = 0
        self.episode_end = 0
        self.contact_trunc = 0
        self.horizon_trunc = 0
        self.acc_jacobians = accumulate_jacobians
        self.log_jacobians = log_jacobians
        self.eval_runs = eval_runs
        self.last_steps = 0
        self.last_log_steps = 0

        # average meter
        self.episode_loss_meter = AverageMeter(1, 100).to(self.device)
        self.episode_discounted_loss_meter = AverageMeter(1, 100).to(self.device)
        self.episode_length_meter = AverageMeter(1, 100).to(self.device)
        self.horizon_length_meter = AverageMeter(1, 100).to(self.device)
        self.score_keys = score_keys
        self.episode_scores_meter_map = {
            key + "_final": AverageMeter(1, 100).to(self.device)
            for key in self.score_keys
        }

        # timer
        self.time_report = TimeReport()

    @property
    def mean_horizon(self):
        return self.horizon_length_meter.get_mean()

    def compute_actor_loss(self, deterministic=False):
        rew_acc = torch.zeros((self.num_envs), dtype=torch.float32, device=self.device)
        actor_loss = torch.tensor(0.0, dtype=torch.float32, device=self.device)
        actor_loss_terms = 0  # number of additions to actor_loss

        with torch.no_grad():
            if self.obs_rms is not None:
                obs_rms = copy.deepcopy(self.obs_rms)

            if self.ret_rms is not None:
                ret_var = self.ret_rms.var.clone()

        # initialize trajectory to cut off gradients between episodes.
        obs = self.env.initialize_trajectory()
        if self.obs_rms is not None:
            # update obs rms
            with torch.no_grad():
                self.obs_rms.update(obs)
            # normalize the current obs
            obs = obs_rms.normalize(obs)

        # keeps track of the current length of the rollout
        rollout_len = torch.zeros(
            (self.num_envs,), dtype=torch.long, device=self.device
        )
        # Start short horizon rollout
        while actor_loss_terms < self.num_envs:
            # collect data for critic training
            with torch.no_grad():
                self.obs_buf[rollout_len] = obs.clone()

            # act in environment
            actions = self.actor(obs, deterministic=deterministic)
            obs, rew, done, info = self.env.step(torch.tanh(actions))
            term = info["termination"]
            trunc = info["truncation"]

            with torch.no_grad():
                raw_rew = rew.clone()

            # scale the reward
            rew = rew * self.rew_scale

            if self.obs_rms is not None:
                # update obs rms
                with torch.no_grad():
                    self.obs_rms.update(obs)
                # normalize the current obs
                obs = obs_rms.normalize(obs)

            if self.ret_rms is not None:
                # update ret rms
                with torch.no_grad():
                    self.ret = self.ret * self.gamma + rew
                    self.ret_rms.update(self.ret)

                rew = rew / torch.sqrt(ret_var + 1e-6)

            self.episode_length += 1

            # contact truncation
            # defaults to jacobian truncation if they are available, otherwise
            # uses contact forces since they are always available
            cf_norm = np.linalg.norm(info["contact_forces"].cpu())
            jac_norm = np.linalg.norm(info["jacobian"]) if "jacobian" in info else None
            norm = jac_norm if jac_norm else cf_norm  # shape Nx1
            self.jac_buffer.append(norm)
            contact_trunc = norm > self.contact_th
            if self.acc_jacobians:
                contact_trunc = (
                    np.sum(self.jac_buffer[self.steps_min :], axis=0) > self.contact_th
                )
            contact_trunc = tu.to_torch(contact_trunc, dtype=torch.int64)
            # ensure that we're not truncating envs before the minimum step size
            contact_trunc = contact_trunc & (rollout_len >= self.steps_min)

            assert len(contact_trunc) == self.num_envs

            if self.log_jacobians:
                i = self.step_count + int(torch.sum(rollout_len).item())
                self.cfs.append(cf_norm)
                self.writer.add_scalar("contact_forces/step", cf_norm, i)

                if jac_norm:
                    self.jacs.append(jac_norm)
                    self.writer.add_scalar("jacobian/step", jac_norm, i)
                    self.writer.add_scalar(
                        "jacobian_acc/step", np.sum(self.jac_buffer), i
                    )

            real_obs = info["obs_before_reset"]
            # sanity check
            if (~torch.isfinite(real_obs)).sum() > 0:
                print("Got inf obs")
                raise ValueError

            if self.obs_rms is not None:
                real_obs = obs_rms.normalize(real_obs)

            next_values = self.target_critic(real_obs).squeeze(-1)

            # handle terminated environments which stopped for some bad reason
            # since the reason is bad we set their value to 0
            term_env_ids = term.nonzero(as_tuple=False).squeeze(-1)
            for id in term_env_ids:
                next_values[id] = 0.0

            # sanity check
            if (next_values > 1e6).sum() > 0 or (next_values < -1e6).sum() > 0:
                print("next value error")
                raise ValueError

            rew_acc += self.gamma**rollout_len * rew

            # exceeded maximum allowed horizon
            horizon_trunc = rollout_len >= (self.steps_num - 1)

            # now merge all conditions that kill gradients
            grad_done = done | contact_trunc | horizon_trunc
            grad_done_env_ids = grad_done.nonzero(as_tuple=False).squeeze(-1)

            # NOTE: printing below is only for debugging as it breaks wandb logging
            # reason = ""
            # if torch.all(term):
            #     reason += "early termination "
            # elif torch.all(trunc):
            #     reason += "episode end "
            # elif torch.all(horizon_trunc):
            #     reason += "horizon truncation "
            # elif torch.all(contact_trunc):
            #     reason += "contact truncation "
            # if reason:
            #     print(f"trunc at {rollout_len.item()+1} reason: {reason}")

            self.early_terms.append(torch.all(term).item())
            self.conatct_truncs.append(torch.all(contact_trunc).item())
            self.horizon_truncs.append(torch.all(horizon_trunc).item())
            self.episode_ends.append(torch.all(trunc).item())

            # done is left for episodes that have finished due to early term or episode end
            done = term | trunc
            done_env_ids = done.nonzero(as_tuple=False).squeeze(-1)

            # log termination/truncation conditions
            self.early_termination += torch.sum(term).item()
            self.contact_trunc += torch.sum(contact_trunc).item()
            self.horizon_trunc += torch.sum(horizon_trunc).item()
            self.episode_end += torch.sum(trunc).item()

            # terminate all done environments
            for k in grad_done_env_ids:
                actor_loss -= (
                    rew_acc[k] + self.gamma ** rollout_len[k] * next_values[k]
                ).sum()

            # keep count of number of loss terms we've added so far
            actor_loss_terms += grad_done.sum().item()

            # collect data for critic training
            with torch.no_grad():
                self.rew_buf[rollout_len] = rew.clone()
                self.done_mask[rollout_len] = done.clone().to(torch.float32)
                self.next_values[rollout_len] = next_values.clone()

            # collect episode loss
            with torch.no_grad():
                self.episode_loss -= raw_rew
                self.episode_discounted_loss -= self.episode_gamma * raw_rew
                self.episode_gamma *= self.gamma
                if len(grad_done_env_ids) > 0:
                    self.horizon_length_meter.update(rollout_len[grad_done_env_ids])
                    self.jac_buffer = []  # flush jacobians
                if len(done_env_ids) > 0:
                    self.episode_loss_meter.update(self.episode_loss[done_env_ids])
                    self.episode_discounted_loss_meter.update(
                        self.episode_discounted_loss[done_env_ids]
                    )
                    self.episode_length_meter.update(self.episode_length[done_env_ids])
                    for k, v in filter(lambda x: x[0] in self.score_keys, info.items()):
                        self.episode_scores_meter_map[k + "_final"].update(
                            v[done_env_ids]
                        )
                    for id in done_env_ids:
                        if self.episode_loss[id] > 1e6 or self.episode_loss[id] < -1e6:
                            print("ep loss error")
                            raise ValueError

                        self.episode_loss_his.append(self.episode_loss[id].item())
                        self.episode_discounted_loss_his.append(
                            self.episode_discounted_loss[id].item()
                        )
                        self.episode_length_his.append(self.episode_length[id].item())
                        self.episode_loss[id] = 0.0
                        self.episode_discounted_loss[id] = 0.0
                        self.episode_length[id] = 0
                        self.episode_gamma[id] = 1.0

            rollout_len += 1

<<<<<<< HEAD
        if self.num_envs == 1:
            steps = torch.sum(rollout_len).item()  # single env
        else:
            steps = self.num_envs * torch.max(rollout_len).item() # vec env
            print("steps=", steps)
        self.last_steps = steps
        actor_loss /= steps
        actor_loss += 0.5 * self.min_horizon_alpha * torch.square(rollout_len - self.min_horizon).mean()
=======
        steps = torch.sum(rollout_len).item()
        self.last_steps = steps
        actor_loss /= self.steps_num * self.num_envs
>>>>>>> 030c26ca

        if self.ret_rms is not None:
            actor_loss = actor_loss * torch.sqrt(ret_var + 1e-6)

        self.actor_loss = actor_loss.detach().item()

        self.step_count += self.steps_num * self.num_envs

        if self.log_jacobians and self.step_count - self.last_log_steps > 1000:
            np.savez(
                os.path.join(self.log_dir, f"truncation_analysis_{self.episode}"),
                contact_forces=self.cfs,
                early_termination=self.early_terms,
                contact_truncation=self.conatct_truncs,
                horizon_truncation=self.horizon_truncs,
                episode_ends=self.episode_ends,
            )
            self.cfs = []
            self.early_terms = []
            self.conatct_truncs = []
            self.horizon_truncs = []
            self.episode_ends = []
            self.episode += 1
            self.last_log_steps = self.step_count

        return actor_loss

    @torch.no_grad()
    def evaluate_policy(self, num_games, deterministic=False):
        episode_length_his = []
        episode_loss_his = []
        episode_discounted_loss_his = []
        episode_loss = torch.zeros(
            self.num_envs, dtype=torch.float32, device=self.device
        )
        episode_length = torch.zeros(self.num_envs, dtype=int)
        episode_gamma = torch.ones(
            self.num_envs, dtype=torch.float32, device=self.device
        )
        episode_discounted_loss = torch.zeros(
            self.num_envs, dtype=torch.float32, device=self.device
        )

        obs = self.env.reset()

        games_cnt = 0
        while games_cnt < num_games:
            if self.obs_rms is not None:
                obs = self.obs_rms.normalize(obs)

            actions = self.actor(obs, deterministic=deterministic)

            obs, rew, done, _ = self.env.step(torch.tanh(actions), play=True)

            episode_length += 1

            done_env_ids = done.nonzero(as_tuple=False).squeeze(-1)

            episode_loss -= rew
            episode_discounted_loss -= episode_gamma * rew
            episode_gamma *= self.gamma
            if len(done_env_ids) > 0:
                for done_env_id in done_env_ids:
                    # print(
                    #     "loss = {:.2f}, len = {}".format(
                    #         episode_loss[done_env_id].item(),
                    #         episode_length[done_env_id],
                    #     )
                    # )
                    episode_loss_his.append(episode_loss[done_env_id].item())
                    episode_discounted_loss_his.append(
                        episode_discounted_loss[done_env_id].item()
                    )
                    episode_length_his.append(episode_length[done_env_id].item())
                    episode_loss[done_env_id] = 0.0
                    episode_discounted_loss[done_env_id] = 0.0
                    episode_length[done_env_id] = 0
                    episode_gamma[done_env_id] = 1.0
                    games_cnt += 1

        mean_episode_length = np.mean(np.array(episode_length_his))
        mean_policy_loss = np.mean(np.array(episode_loss_his))
        mean_policy_discounted_loss = np.mean(np.array(episode_discounted_loss_his))

        return mean_policy_loss, mean_policy_discounted_loss, mean_episode_length

    @torch.no_grad()
    def compute_target_values(self):
        if self.critic_method == "one-step":
            self.target_values = self.rew_buf + self.gamma * self.next_values
        elif self.critic_method == "td-lambda":
            Ai = torch.zeros(self.num_envs, dtype=torch.float32, device=self.device)
            Bi = torch.zeros(self.num_envs, dtype=torch.float32, device=self.device)
            lam = torch.ones(self.num_envs, dtype=torch.float32, device=self.device)
            for i in reversed(range(self.last_steps)):
                lam = lam * self.lam * (1.0 - self.done_mask[i]) + self.done_mask[i]
                Ai = (1.0 - self.done_mask[i]) * (
                    self.lam * self.gamma * Ai
                    + self.gamma * self.next_values[i]
                    + (1.0 - lam) / (1.0 - self.lam) * self.rew_buf[i]
                )
                Bi = (
                    self.gamma
                    * (
                        self.next_values[i] * self.done_mask[i]
                        + Bi * (1.0 - self.done_mask[i])
                    )
                    + self.rew_buf[i]
                )
                self.target_values[i] = (1.0 - self.lam) * Ai + lam * Bi
        else:
            raise NotImplementedError

    def compute_critic_loss(self, batch_sample):
        predicted_values = self.critic(batch_sample["obs"]).squeeze(-1)
        target_values = batch_sample["target_values"]
        critic_loss = ((predicted_values - target_values) ** 2).mean()

        return critic_loss

    def initialize_env(self):
        self.env.clear_grad()
        self.env.reset()

    @torch.no_grad()
    def run(self, num_games):
        (
            mean_policy_loss,
            mean_policy_discounted_loss,
            mean_episode_length,
        ) = self.evaluate_policy(
            num_games=num_games, deterministic=not self.stochastic_evaluation
        )
        print_info(
            "mean episode loss = {}, mean discounted loss = {}, mean episode length = {}".format(
                mean_policy_loss, mean_policy_discounted_loss, mean_episode_length
            )
        )

    def train(self):
        self.start_time = time.time()

        # add timers
        self.time_report.add_timer("algorithm")
        self.time_report.add_timer("compute actor loss")
        self.time_report.add_timer("forward simulation")
        self.time_report.add_timer("backward simulation")
        self.time_report.add_timer("prepare critic dataset")
        self.time_report.add_timer("actor training")
        self.time_report.add_timer("critic training")

        self.time_report.start_timer("algorithm")

        # initializations
        self.initialize_env()
        self.episode_loss = torch.zeros(
            self.num_envs, dtype=torch.float32, device=self.device
        )
        self.episode_discounted_loss = torch.zeros(
            self.num_envs, dtype=torch.float32, device=self.device
        )
        self.episode_length = torch.zeros(
            self.num_envs, dtype=torch.int, device=self.device
        )
        self.episode_gamma = torch.ones(
            self.num_envs, dtype=torch.float32, device=self.device
        )

        def actor_closure():
            self.actor_optimizer.zero_grad()

            self.time_report.start_timer("compute actor loss")

            self.time_report.start_timer("forward simulation")
            actor_loss = self.compute_actor_loss()
            self.time_report.end_timer("forward simulation")

            self.time_report.start_timer("backward simulation")
            actor_loss.backward()
            self.time_report.end_timer("backward simulation")

            with torch.no_grad():
                self.grad_norm_before_clip = tu.grad_norm(self.actor.parameters())
                if self.grad_norm:
                    clip_grad_norm_(self.actor.parameters(), self.grad_norm)
                self.grad_norm_after_clip = tu.grad_norm(self.actor.parameters())

                # sanity check
                if (
                    torch.isnan(self.grad_norm_before_clip)
                    or self.grad_norm_before_clip > 1e6
                ):
                    print("NaN gradient")
                    raise ValueError

            self.time_report.end_timer("compute actor loss")

            return actor_loss

        # main training process
        for epoch in range(self.max_epochs):
            time_start_epoch = time.time()

            # learning rate schedule
            if self.lr_schedule == "linear":
                actor_lr = (1e-5 - self.actor_lr) * float(
                    epoch / self.max_epochs
                ) + self.actor_lr
                for param_group in self.actor_optimizer.param_groups:
                    param_group["lr"] = actor_lr
                lr = actor_lr
                critic_lr = (1e-5 - self.critic_lr) * float(
                    epoch / self.max_epochs
                ) + self.critic_lr
                for param_group in self.critic_optimizer.param_groups:
                    param_group["lr"] = critic_lr
            else:
                lr = self.actor_lr

            # train actor
            self.time_report.start_timer("actor training")
            self.actor_optimizer.step(actor_closure)
            self.time_report.end_timer("actor training")

            # train critic
            # prepare dataset
            self.time_report.start_timer("prepare critic dataset")
            with torch.no_grad():
                self.compute_target_values()
                critic_batch_size = 1
                if self.last_steps >= self.critic_batches:
                    critic_batch_size = (
                        self.num_envs * self.last_steps // self.critic_batches
                    )

                dataset = CriticDataset(
                    critic_batch_size,
                    self.obs_buf[: self.last_steps],
                    self.target_values[: self.last_steps],
                    drop_last=False,
                )
            self.time_report.end_timer("prepare critic dataset")

            self.time_report.start_timer("critic training")
            self.value_loss = 0.0
            for j in range(min(self.critic_iterations, self.last_steps)):
                total_critic_loss = 0.0
                batch_cnt = 0
                for i in range(len(dataset)):
                    batch_sample = dataset[i]
                    self.critic_optimizer.zero_grad()
                    training_critic_loss = self.compute_critic_loss(batch_sample)
                    training_critic_loss.backward()

                    # ugly fix for simulation nan problem
                    for params in self.critic.parameters():
                        params.grad.nan_to_num_(0.0, 0.0, 0.0)

                    if self.critic_grad_norm:
                        clip_grad_norm_(self.critic.parameters(), self.critic_grad_norm)

                    self.critic_optimizer.step()

                    total_critic_loss += training_critic_loss
                    batch_cnt += 1

                self.value_loss = (total_critic_loss / batch_cnt).detach().cpu().item()
                print(
                    "value iter {}/{}, loss = {:7.6f}".format(
                        j + 1, self.critic_iterations, self.value_loss
                    ),
                    end="\r",
                )

            self.time_report.end_timer("critic training")

            # reset buffers correctly for next iteration
            self.rew_buf = torch.zeros_like(self.rew_buf)
            self.next_values = torch.zeros_like(self.next_values)
            self.obs_buf = torch.zeros_like(self.obs_buf)
            self.done_mask = torch.zeros_like(self.done_mask)

            self.iter_count += 1

            time_end_epoch = time.time()

            fps = self.last_steps * self.num_envs / (time_end_epoch - time_start_epoch)

            # logging
            time_elapse = time.time() - self.start_time
            self.log_scalar("lr", lr, time_elapse)
            self.log_scalar("actor_loss", self.actor_loss, time_elapse)
            self.log_scalar("value_loss", self.value_loss, time_elapse)
            self.log_scalar("rollout_len", self.mean_horizon, time_elapse)
            self.log_scalar("fps", fps, time_elapse)

            if len(self.episode_loss_his) > 0:
                mean_episode_length = self.episode_length_meter.get_mean()
                mean_policy_loss = self.episode_loss_meter.get_mean()
                mean_policy_discounted_loss = (
                    self.episode_discounted_loss_meter.get_mean()
                )

                if mean_policy_loss < self.best_policy_loss:
                    print_info(
                        "save best policy with loss {:.2f}".format(mean_policy_loss)
                    )
                    self.save()
                    self.best_policy_loss = mean_policy_loss

                self.log_scalar("policy_loss", mean_policy_loss, time_elapse)
                self.log_scalar("rewards", -mean_policy_loss, time_elapse)

                if (
                    self.score_keys
                    and len(
                        self.episode_scores_meter_map[self.score_keys[0] + "_final"]
                    )
                    > 0
                ):
                    for score_key in self.score_keys:
                        score = self.episode_scores_meter_map[
                            score_key + "_final"
                        ].get_mean()
                        self.log_scalar(f"scores/{score_key}", score, time_elapse)

                self.log_scalar(
                    "policy_discounted_loss", mean_policy_discounted_loss, time_elapse
                )
                self.log_scalar("best_policy_loss", self.best_policy_loss, time_elapse)
                self.log_scalar("episode_lengths", mean_episode_length, time_elapse)
                ac_stddev = self.actor.get_logstd().exp().mean().detach().cpu().item()
                self.log_scalar("ac_std", ac_stddev, time_elapse)
                self.log_scalar(
                    "actor_grad_norm", self.grad_norm_before_clip, time_elapse
                )
                self.log_scalar("episode_end", self.episode_end, time_elapse)
                self.log_scalar(
                    "early_termination", self.early_termination, time_elapse
                )
                self.log_scalar("horizon_trunc", self.horizon_trunc, time_elapse)
                self.log_scalar("contact_trunc", self.contact_trunc, time_elapse)
            else:
                mean_policy_loss = np.inf
                mean_policy_discounted_loss = np.inf
                mean_episode_length = 0

            print(
                "iter {:}/{:}, ep loss {:.2f}, ep discounted loss {:.2f}, ep len {:.1f}, avg rollout {:.1f}, total steps {:}, fps {:.2f}, value loss {:.2f}, contact/horizon/end {:}/{:}/{:}, grad norm before/after clip {:.2f}/{:.2f}".format(
                    self.iter_count,
                    self.max_epochs,
                    mean_policy_loss,
                    mean_policy_discounted_loss,
                    mean_episode_length,
                    self.mean_horizon,
                    self.step_count,
                    fps,
                    self.value_loss,
                    self.contact_trunc,
                    self.horizon_trunc,
                    self.episode_end,
                    self.grad_norm_before_clip,
                    self.grad_norm_after_clip,
                )
            )

            self.writer.flush()

            if self.save_interval > 0 and (self.iter_count % self.save_interval == 0):
                self.save(
                    self.name
                    + "policy_iter{}_reward{:.3f}".format(
                        self.iter_count, -mean_policy_loss
                    )
                )

            # update target critic
            with torch.no_grad():
                alpha = self.target_critic_alpha
                for param, param_targ in zip(
                    self.critic.parameters(), self.target_critic.parameters()
                ):
                    param_targ.data.mul_(alpha)
                    param_targ.data.add_((1.0 - alpha) * param.data)

        self.time_report.end_timer("algorithm")

        self.time_report.report()

        self.save("final_policy")

        # save reward/length history
        np.save(
            open(os.path.join(self.log_dir, "episode_loss_his.npy"), "wb"),
            self.episode_loss_his,
        )
        np.save(
            open(os.path.join(self.log_dir, "episode_discounted_loss_his.npy"), "wb"),
            self.episode_discounted_loss_his,
        )
        np.save(
            open(os.path.join(self.log_dir, "episode_length_his.npy"), "wb"),
            self.episode_length_his,
        )

        # evaluate the final policy's performance
        self.run(self.eval_runs)

        self.close()

    def save(self, filename=None):
        if filename is None:
            filename = "best_policy"
        torch.save(
            [self.actor, self.critic, self.target_critic, self.obs_rms, self.ret_rms],
            os.path.join(self.log_dir, "{}.pt".format(filename)),
        )

    def load(self, path):
        print("Loading policy from", path)
        checkpoint = torch.load(path)
        self.actor = checkpoint[0].to(self.device)
        self.critic = checkpoint[1].to(self.device)
        self.target_critic = checkpoint[2].to(self.device)
        self.obs_rms = checkpoint[3].to(self.device)
        self.ret_rms = (
            checkpoint[4].to(self.device)
            if checkpoint[4] is not None
            else checkpoint[4]
        )

    def log_scalar(self, scalar, value, time):
        """Helper method for consistent logging"""
        self.writer.add_scalar(f"{scalar}/iter", value, self.iter_count)
        # self.writer.add_scalar(f"{scalar}/step", value, self.step_count)
        # self.writer.add_scalar(f"{scalar}/time", value, time)

    def close(self):
        self.writer.close()<|MERGE_RESOLUTION|>--- conflicted
+++ resolved
@@ -70,7 +70,6 @@
         eval_runs: int = 12,
         log_jacobians: bool = False,  # expensive and messes up wandb
         device: str = "cuda",
-        min_horizon: int = 8,
         min_horizon_alpha: float = 1.0,
     ):
         # sanity check parameters
@@ -112,7 +111,7 @@
         self.gamma = gamma
         self.lam = lam
         self.rew_scale = rew_scale
-        self.min_horizon = torch.tensor(min_horizon, device=self.device, dtype=torch.float32)
+        self.min_horizon = torch.tensor(steps_min, device=self.device, dtype=torch.float32)
         self.min_horizon_alpha = torch.tensor(min_horizon_alpha, device=self.device, dtype=torch.float32, requires_grad=True)
 
         self.critic_method = critic_method
@@ -452,20 +451,14 @@
 
             rollout_len += 1
 
-<<<<<<< HEAD
         if self.num_envs == 1:
             steps = torch.sum(rollout_len).item()  # single env
-        else:
-            steps = self.num_envs * torch.max(rollout_len).item() # vec env
+        else: 
+            steps = self.num_envs * torch.max(rollout_len).item() # vec env 
             print("steps=", steps)
         self.last_steps = steps
-        actor_loss /= steps
+        actor_loss /= self.steps_num * self.num_envs
         actor_loss += 0.5 * self.min_horizon_alpha * torch.square(rollout_len - self.min_horizon).mean()
-=======
-        steps = torch.sum(rollout_len).item()
-        self.last_steps = steps
-        actor_loss /= self.steps_num * self.num_envs
->>>>>>> 030c26ca
 
         if self.ret_rms is not None:
             actor_loss = actor_loss * torch.sqrt(ret_var + 1e-6)
