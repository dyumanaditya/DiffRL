<<<<<<< HEAD
_target_: shac.envs.CartPoleSwingUpEnv
render: ${general.render}
device: ${general.device}
num_envs: 1024
seed: ${general.seed}
episode_length: 200
no_grad: False
stochastic_init: False
MM_caching_frequency: 4
early_termination: False
=======
name: df_cartpole
env_name: CartPoleSwingUpEnv

config:
  _target_: shac.envs.CartPoleSwingUpEnv
  render: ${general.render}
  device: ${general.device}
  num_envs: 1024
  seed: ${general.seed}
  episode_length: 240
  no_grad: ${general.play} # ${resolve_default:general.play,False}
  stochastic_init: True
  MM_caching_frequency: 4
  early_termination: False

shac:
  actor_lr: 1e-3
  critic_lr: 1e-2
  max_epochs: 500
  save_interval: 100
  steps_num: 32
  betas: 
    - 0.7
    - 0.95
  actor_mlp:
    units: [64, 64]
  target_critic_alpha: 0.2 

shac2: 
  critic_lr: 1e-3

ppo:
  max_epochs: 500 
  minibatch_size: 1920
  save_interval: 100
  save_best_after: 50
  num_actors: 32
  steps_num: 240

player:
  games_num: 12
  num_actors: 4
>>>>>>> 30d66679
<|MERGE_RESOLUTION|>--- conflicted
+++ resolved
@@ -1,15 +1,3 @@
-<<<<<<< HEAD
-_target_: shac.envs.CartPoleSwingUpEnv
-render: ${general.render}
-device: ${general.device}
-num_envs: 1024
-seed: ${general.seed}
-episode_length: 200
-no_grad: False
-stochastic_init: False
-MM_caching_frequency: 4
-early_termination: False
-=======
 name: df_cartpole
 env_name: CartPoleSwingUpEnv
 
@@ -31,18 +19,18 @@
   max_epochs: 500
   save_interval: 100
   steps_num: 32
-  betas: 
+  betas:
     - 0.7
     - 0.95
   actor_mlp:
     units: [64, 64]
-  target_critic_alpha: 0.2 
+  target_critic_alpha: 0.2
 
-shac2: 
+shac2:
   critic_lr: 1e-3
 
 ppo:
-  max_epochs: 500 
+  max_epochs: 500
   minibatch_size: 1920
   save_interval: 100
   save_best_after: 50
@@ -51,5 +39,4 @@
 
 player:
   games_num: 12
-  num_actors: 4
->>>>>>> 30d66679
+  num_actors: 4