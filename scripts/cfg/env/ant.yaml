name: df_ant
config:
  _target_: shac.envs.AntEnv
  render: ${general.render}
  device: ${general.device}
<<<<<<< HEAD
  num_envs: ${resolve_default:512,${general.num_envs}}
=======
  num_envs: ${resolve_default:64,${general.num_envs}}
>>>>>>> 85904e2c
  stochastic_init: True
  seed: ${general.seed}
  no_grad: ${general.play}
  episode_length: 1000
  MM_caching_frequency: 16
<<<<<<< HEAD
  early_termination: True

actor_mlp:
  units: [128, 64, 64]
=======
  steps_num: True
  early_termination: True
>>>>>>> 85904e2c

shac:
  actor_lr: 2e-3
  critic_lr: 2e-3
  max_epochs: 2000
  num_actors: 64
  target_critic_alpha: 0.2
  actor_mlp:
    units: [128, 64, 32]
  critic_mlp:
    units: [64, 64]
  player:
    games_num: 1
    num_actors: 1<|MERGE_RESOLUTION|>--- conflicted
+++ resolved
@@ -3,25 +3,14 @@
   _target_: shac.envs.AntEnv
   render: ${general.render}
   device: ${general.device}
-<<<<<<< HEAD
-  num_envs: ${resolve_default:512,${general.num_envs}}
-=======
   num_envs: ${resolve_default:64,${general.num_envs}}
->>>>>>> 85904e2c
   stochastic_init: True
   seed: ${general.seed}
   no_grad: ${general.play}
   episode_length: 1000
   MM_caching_frequency: 16
-<<<<<<< HEAD
-  early_termination: True
-
-actor_mlp:
-  units: [128, 64, 64]
-=======
   steps_num: True
   early_termination: True
->>>>>>> 85904e2c
 
 shac:
   actor_lr: 2e-3
